--- conflicted
+++ resolved
@@ -16,26 +16,6 @@
   pretty_json: true
 
 email_limits:
-<<<<<<< HEAD
-  # Daily limits for different account ages (days since first email sent)
-  new_account: 400       # First 7 days
-  established: 500       # Days 31-90
-  mature: 1000          # 90+ days
-  
-  # Rate limiting
-  emails_per_hour: 400
-  emails_per_minute: 400
-  delay_between_emails_ms: 3000  # 3 seconds minimum
-  
-  # Ramp up settings
-  enable_auto_ramp: true
-  ramp_percentage_increase: 30   # Increase limit by 20% each week
-  max_ramp_daily_limit: 400
-  
-  # Safety settings
-  max_emails_per_campaign: 400   # Hard limit per campaign run
-  require_confirmation_above: 50 # Ask for confirmation if sending more than 50
-=======
   new_account: 400
   established: 500
   mature: 1000
@@ -65,5 +45,4 @@
   
   # Output settings
   save_full_html: false
-  save_crawl_logs: true
->>>>>>> 5835b46a
+  save_crawl_logs: true